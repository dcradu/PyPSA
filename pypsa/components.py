

## Copyright 2015-2018 Tom Brown (FIAS), Jonas Hoersch (FIAS)

## This program is free software; you can redistribute it and/or
## modify it under the terms of the GNU General Public License as
## published by the Free Software Foundation; either version 3 of the
## License, or (at your option) any later version.

## This program is distributed in the hope that it will be useful,
## but WITHOUT ANY WARRANTY; without even the implied warranty of
## MERCHANTABILITY or FITNESS FOR A PARTICULAR PURPOSE.  See the
## GNU General Public License for more details.

## You should have received a copy of the GNU General Public License
## along with this program.  If not, see <http://www.gnu.org/licenses/>.

"""Power system components.
"""


# make the code as Python 3 compatible as possible
from __future__ import division, absolute_import
import six
from six import iteritems, itervalues, iterkeys
from six.moves import map
from weakref import ref


__author__ = "Tom Brown (FIAS), Jonas Hoersch (FIAS), David Schlachtberger (FIAS)"
__copyright__ = "Copyright 2015-2017 Tom Brown (FIAS), Jonas Hoersch (FIAS), David Schlachtberger (FIAS), GNU GPL 3"

import networkx as nx

import numpy as np
import pandas as pd
import scipy as sp, scipy.sparse
from scipy.sparse import csgraph
from itertools import chain
from collections import namedtuple
from operator import itemgetter
import os


from distutils.version import StrictVersion, LooseVersion
try:
    _pd_version = StrictVersion(pd.__version__)
except ValueError:
    _pd_version = LooseVersion(pd.__version__)

from .descriptors import Dict, get_switchable_as_dense

from .io import (export_to_csv_folder, import_from_csv_folder,
                 export_to_hdf5, import_from_hdf5,
                 export_to_netcdf, import_from_netcdf,
                 import_from_pypower_ppc, import_components_from_dataframe,
                 import_series_from_dataframe, import_from_pandapower_net)

from .pf import (network_lpf, sub_network_lpf, network_pf,
                 sub_network_pf, find_bus_controls, find_slack_bus, calculate_Y,
                 calculate_PTDF, calculate_B_H, calculate_dependent_values)

from .contingency import (calculate_BODF, network_lpf_contingency,
                          network_sclopf)


from .opf import network_lopf, network_opf

from .plot import plot, iplot

from .graph import graph, incidence_matrix, adjacency_matrix

import inspect

import sys

import logging
logger = logging.getLogger(__name__)



dir_name = os.path.dirname(__file__)

component_attrs_dir_name = "component_attrs"

standard_types_dir_name = "standard_types"


inf = float("inf")


components = pd.read_csv(os.path.join(dir_name,
                                      "components.csv"),
                         index_col=0)

component_attrs = Dict()

for component in components.index:
    file_name = os.path.join(dir_name,
                             component_attrs_dir_name,
                             components.at[component,"list_name"] + ".csv")
    component_attrs[component] = pd.read_csv(file_name, index_col=0, na_values="n/a")

del component

class Basic(object):
    """Common to every object."""

    name = ""


    def __init__(self, name=""):
        self.name = name

    def __repr__(self):
        return "%s %s" % (self.__class__.__name__, self.name)




class Common(Basic):
    """Common to all objects inside Network object."""
    network = None

    def __init__(self, network, name=""):
        Basic.__init__(self, name)
        self._network = ref(network)

    @property
    def network(self):
        return self._network()


Component = namedtuple("Component", ['name', 'list_name', 'attrs', 'df', 'pnl', 'ind'])

class Network(Basic):
    """
    Network container for all buses, one-ports and branches.

    Parameters
    ----------
    import_name : string
        Name of HDF5 .h5 store or folder from which to import CSVs of network data.
    name : string, default ""
        Network name.
    ignore_standard_types : boolean, default False
        If True, do not read in PyPSA standard types into standard types DataFrames.
    csv_folder_name : string
        Name of folder from which to import CSVs of network data. Overrides import_name.
    override_components : pandas.DataFrame
        If you want to override the standard PyPSA components in pypsa.components.components,
        pass it a DataFrame with index of component name and columns of list_name and
        description, following the format of pypsa.components.components.
        See git repository examples/new_components/.
    override_component_attrs : pypsa.descriptors.Dict of pandas.DataFrame
        If you want to override pypsa.component_attrs, follow its format.
        See git repository examples/new_components/.
    kwargs
        Any remaining attributes to set

    Returns
    -------
    None

    Examples
    --------
    >>> nw1 = pypsa.Network("my_store.h5")
    >>> nw2 = pypsa.Network("/my/folder")

    """

    #Spatial Reference System Identifier (SRID) for x,y - defaults to longitude and latitude
    srid = 4326

    #methods imported from other sub-modules

    import_from_csv_folder = import_from_csv_folder

    export_to_csv_folder = export_to_csv_folder

    import_from_hdf5 = import_from_hdf5

    export_to_hdf5 = export_to_hdf5

    import_from_netcdf = import_from_netcdf

    export_to_netcdf = export_to_netcdf

    import_from_pypower_ppc = import_from_pypower_ppc

    import_from_pandapower_net = import_from_pandapower_net

    import_components_from_dataframe = import_components_from_dataframe

    import_series_from_dataframe = import_series_from_dataframe

    lpf = network_lpf

    pf = network_pf

    lopf = network_lopf

    opf = network_opf

    plot = plot

    iplot = iplot

    calculate_dependent_values = calculate_dependent_values

    lpf_contingency = network_lpf_contingency

    sclopf = network_sclopf

    graph = graph

    incidence_matrix = incidence_matrix

    adjacency_matrix = adjacency_matrix

    def __init__(self, import_name=None, name="", ignore_standard_types=False,
                 override_components=None, override_component_attrs=None,
                 **kwargs):

        if 'csv_folder_name' in kwargs:
            logger.warning("The argument csv_folder_name for initiating Network() is deprecated, please use import_name instead.")
            import_name = kwargs.pop('csv_folder_name')

        # Initialise root logger and set its level, if this has not been done before
        logging.basicConfig(level=logging.INFO)

        from . import __version__ as pypsa_version

        Basic.__init__(self, name)

        #this will be saved on export
        self.pypsa_version = pypsa_version

        #a list/index of scenarios/times
        self.snapshots = pd.Index(["now"])

        #corresponds to number of hours represented by each snapshot
        self.snapshot_weightings = pd.Series(index=self.snapshots,data=1.)

        if override_components is None:
            self.components = components
        else:
            self.components = override_components

        if override_component_attrs is None:
            self.component_attrs = component_attrs
        else:
            self.component_attrs = override_component_attrs

        for c_type in set(self.components.type.unique()) - {np.nan}:
            setattr(self, c_type + "_components",
                    set(self.components.index[self.components.type == c_type]))

        self.one_port_components = self.passive_one_port_components|self.controllable_one_port_components

        self.branch_components = self.passive_branch_components|self.controllable_branch_components

        self.all_components = set(self.components.index) - {"Network"}

        self.components = Dict(self.components.T.to_dict())

        for component in self.components:
            #make copies to prevent unexpected sharing of variables
            attrs = self.component_attrs[component].copy()

            attrs['static'] = (attrs['type'] != 'series')
            attrs['varying'] = attrs['type'].isin({'series', 'static or series'})
            attrs['typ'] = attrs['type'].map({'boolean': bool, 'int': int, 'string': str}).fillna(float)
            attrs['dtype'] = attrs['type'].map({'boolean': np.dtype(bool), 'int': np.dtype(int),
                                                'string': np.dtype('O')}).fillna(np.dtype(float))

            bool_b = attrs.type == 'boolean'
            attrs.loc[bool_b, 'default'] = attrs.loc[bool_b].isin({True, 'True'})

            #exclude Network because it's not in a DF and has non-typical attributes
            if component != "Network":
                attrs.loc[attrs.typ == str, "default"] = attrs.loc[attrs.typ == str, "default"].replace({np.nan: ""})
                for typ in (str, float, int):
                    attrs.loc[attrs.typ == typ, "default"] = attrs.loc[attrs.typ == typ, "default"].astype(typ)

            self.components[component]["attrs"] = attrs

        self._build_dataframes()

        if not ignore_standard_types:
            self.read_in_default_standard_types()

        if import_name is not None:
            if import_name[-3:] == ".h5":
                self.import_from_hdf5(import_name)
            elif import_name[-3:] == ".nc":
                self.import_from_netcdf(import_name)
            else:
                self.import_from_csv_folder(import_name)

        for key, value in iteritems(kwargs):
            setattr(self, key, value)


    def _build_dataframes(self):
        """Function called when network is created to build component pandas.DataFrames."""

        for component in self.all_components:

            attrs = self.components[component]["attrs"]

            static_dtypes = attrs.loc[attrs.static, "dtype"].drop(["name"])

            df = pd.DataFrame({k: pd.Series(dtype=d) for k, d in static_dtypes.iteritems()},
                              columns=static_dtypes.index)

            df.index.name = "name"

            setattr(self,self.components[component]["list_name"],df)

            pnl = Dict({k : pd.DataFrame(index=self.snapshots,
                                         columns=[],
                                         #it's currently hard to imagine non-float series, but this could be generalised
                                         dtype=np.dtype(float))
                        for k in attrs.index[attrs.varying]})

            setattr(self,self.components[component]["list_name"]+"_t",pnl)


    def read_in_default_standard_types(self):

        for std_type in self.standard_type_components:

            list_name = self.components[std_type]["list_name"]

            file_name = os.path.join(dir_name,
                                     standard_types_dir_name,
                                     list_name + ".csv")

            self.components[std_type]["standard_types"] = pd.read_csv(file_name,
                                                                      index_col=0)

            self.import_components_from_dataframe(self.components[std_type]["standard_types"], std_type)


    def df(self, component_name):
        """
        Return the DataFrame of static components for component_name,
        i.e. network.component_names

        Parameters
        ----------
        component_name : string

        Returns
        -------
        pandas.DataFrame
        """
        return getattr(self, self.components[component_name]["list_name"])


    def pnl(self, component_name):
        """
        Return the dictionary of DataFrames of varying components for component_name,
        i.e. network.component_names_t

        Parameters
        ----------
        component_name : string

        Returns
        -------
        dict of pandas.DataFrame
        """
        return getattr(self, self.components[component_name]["list_name"]+"_t")


    def set_snapshots(self,snapshots):
        """
        Set the snapshots and reindex all time-dependent data.

        This will reindex all pandas.Panels of time-dependent data; NaNs are filled
        with the default value for that quantity.

        Parameters
        ----------
        snapshots : list or pandas.Index
            All time steps.

        Returns
        -------
        None
        """

        self.snapshots = pd.Index(snapshots)

        self.snapshot_weightings = self.snapshot_weightings.reindex(self.snapshots,fill_value=1.)
        if isinstance(snapshots, pd.DatetimeIndex) and _pd_version < '0.18.0':
            snapshots = pd.Index(snapshots.values)

        for component in self.all_components:
            pnl = self.pnl(component)
            attrs = self.components[component]["attrs"]

            for k,default in attrs.default[attrs.varying].iteritems():
                pnl[k] = pnl[k].reindex(self.snapshots).fillna(default)

        #NB: No need to rebind pnl to self, since haven't changed it



    def add(self, class_name, name, **kwargs):
        """
        Add a single component to the network.

        Adds it to component DataFrames.

        Parameters
        ----------
        class_name : string
            Component class name in ["Bus","Generator","Load","StorageUnit","Store","ShuntImpedance","Line","Transformer","Link"]
        name : string
            Component name
        kwargs
            Component attributes, e.g. x=0.1, length=123

        Examples
        --------
        >>> network.add("Line", "line 12345", x=0.1)

        """

        assert class_name in self.components, "Component class {} not found".format(class_name)

        cls_df = self.df(class_name)
        cls_pnl = self.pnl(class_name)

        name = str(name)

        assert name not in cls_df.index, "Failed to add {} component {} because there is already an object with this name in {}".format(class_name, name, self.components[class_name]["list_name"])

        attrs = self.components[class_name]["attrs"]

        static_attrs = attrs[attrs.static].drop("name")

        #This guarantees that the correct attribute type is maintained
        obj_df = pd.DataFrame(data=[static_attrs.default],index=[name],columns=static_attrs.index)
        new_df = cls_df.append(obj_df, sort=False)

        setattr(self, self.components[class_name]["list_name"], new_df)

        for k,v in iteritems(kwargs):
            if k not in attrs.index:
                logger.warning("{} has no attribute {}, ignoring this passed value.".format(class_name,k))
                continue
            typ = attrs.at[k, "typ"]
            if not attrs.at[k,"varying"]:
                new_df.at[name,k] = typ(v)
            elif attrs.at[k,"static"] and not isinstance(v, (pd.Series, np.ndarray, list)):
                new_df.at[name,k] = typ(v)
            else:
                cls_pnl[k][name] = pd.Series(data=v, index=self.snapshots, dtype=typ)


        for attr in ["bus","bus0","bus1"]:
            if attr in new_df.columns:
                bus_name = new_df.at[name,attr]
                if bus_name not in self.buses.index:
                    logger.warning("The bus name `{}` given for {} of {} `{}` does not appear in network.buses".format(bus_name,attr,class_name,name))


    def remove(self, class_name, name):
        """
        Removes a single component from the network.

        Removes it from component DataFrames.

        Parameters
        ----------
        class_name : string
            Component class name
        name : string
            Component name

        Examples
        --------
        >>> network.remove("Line","my_line 12345")

        """

        if class_name not in self.components:
            logger.error("Component class {} not found".format(class_name))
            return None

        cls_df = self.df(class_name)

        cls_df.drop(name, inplace=True)

        pnl = self.pnl(class_name)

        for df in itervalues(pnl):
            if name in df:
                df.drop(name, axis=1, inplace=True)



    def madd(self, class_name, names, suffix='', **kwargs):
        """
        Add multiple components to the network, along with their attributes.

        Make sure when adding static attributes as pandas Series that they are indexed
        by names. Make sure when adding time-varying attributes as pandas DataFrames that
        their index is a superset of network.snapshots and their columns are a
        subset of names.

        Parameters
        ----------
        class_name : string
            Component class name in ["Bus","Generator","Load","StorageUnit","Store","ShuntImpedance","Line","Transformer","Link"]
        names : list-like or pandas.Index
            Component names
        suffix : string, default ''
            All components are named after names with this added suffix. It
            is assumed that all Series and DataFrames are indexed by the original names.
        kwargs
            Component attributes, e.g. x=[0.1,0.2], can be list, pandas.Series of pandas.DataFrame for time-varying

        Returns
        --------
        new_names : pandas.index
            Names of new components (including suffix)

        Examples
        --------
        >>> network.madd("Load", ["load 1", "load 2"], bus=["1","2"], p_set=np.random.rand(len(network.snapshots),2))

        """

        if class_name not in self.components:
            logger.error("Component class {} not found".format(class_name))
            return None

        if not isinstance(names, pd.Index):
            names = pd.Index(names)

        new_names = names.astype(str) + suffix

        static = {}; series = {}
        for k, v in iteritems(kwargs):
            if isinstance(v, pd.DataFrame):
                series[k] = v.rename(columns=lambda i: str(i)+suffix)
            elif isinstance(v, pd.Series):
                static[k] = v.rename(lambda i: str(i)+suffix)
            elif isinstance(v, np.ndarray) and v.shape == (len(self.snapshots), len(names)):
                series[k] = pd.DataFrame(v, index=self.snapshots, columns=new_names)
            else:
                static[k] = v

        self.import_components_from_dataframe(pd.DataFrame(static, index=new_names), class_name)

        for k, v in iteritems(series):
            self.import_series_from_dataframe(v, class_name, k)

        return new_names


    def mremove(self, class_name, names):
        """
        Removes multiple components from the network.

        Removes them from component DataFrames.

        Parameters
        ----------
        class_name : string
            Component class name
        name : list-like
            Component names

        Examples
        --------
        >>> network.mremove("Line", ["line x", "line y"])

        """

        if class_name not in self.components:
            logger.error("Component class {} not found".format(class_name))
            return None

        if not isinstance(names, pd.Index):
            names = pd.Index(names)

        cls_df = self.df(class_name)

        cls_df.drop(names, inplace=True)

        pnl = self.pnl(class_name)

        for df in itervalues(pnl):
            df.drop(df.columns.intersection(names), axis=1, inplace=True)


    def _retrieve_overridden_components(self):

        components_index = list(self.components.keys())

        cols = ["list_name","description","type"]

        override_components = pd.DataFrame([[self.components[i][c] for c in cols] for i in components_index],
                                           columns=cols,
                                           index=components_index)

        override_component_attrs = Dict({i : self.component_attrs[i].copy() for i in components_index})

        return override_components, override_component_attrs


    def copy(self, with_time=True, ignore_standard_types=False):
        """
        Returns a deep copy of the Network object with all components and
        time-dependent data.

        Returns
        --------
        network : pypsa.Network

        Parameters
        ----------
        with_time : boolean, default True
            Copy snapshots and time-varying network.component_names_t data too.
        ignore_standard_types : boolean, default False
            Ignore the PyPSA standard types.

        Examples
        --------
        >>> network_copy = network.copy()

        """

        override_components, override_component_attrs = self._retrieve_overridden_components()

        network = self.__class__(ignore_standard_types=ignore_standard_types,
                                 override_components=override_components,
                                 override_component_attrs=override_component_attrs)

        for component in self.iterate_components(["Bus", "Carrier"] + sorted(self.all_components - {"Bus","Carrier"})):
            df = component.df
            #drop the standard types to avoid them being read in twice
            if not ignore_standard_types and component.name in self.standard_type_components:
                df = component.df.drop(network.components[component.name]["standard_types"].index)

            import_components_from_dataframe(network, df, component.name)

        if with_time:
            network.set_snapshots(self.snapshots)
            for component in self.iterate_components():
                pnl = getattr(network, component.list_name+"_t")
                for k in iterkeys(component.pnl):
                    pnl[k] = component.pnl[k].copy()

        #catch all remaining attributes of network
        for attr in ["name", "srid"]:
            setattr(network,attr,getattr(self,attr))

        network.snapshot_weightings = self.snapshot_weightings.copy()

        return network

    def __getitem__(self, key):
        """
        Returns a shallow slice of the Network object containing only
        the selected buses and all the connected components.

        Parameters
        ----------
        key : indexer or tuple of indexer
            If only one indexer is provided it is used in the .ix
            indexer of the buses dataframe (refer also to the help for
            pd.DataFrame.ix). If a tuple of two indexers are provided,
            the first one is used to slice snapshots and the second
            one buses.

        Returns
        --------
        network : pypsa.Network

        Examples
        --------
        >>> sub_network_0 = network[network.buses.sub_network = "0"]

        >>> sub_network_0_with_only_10_snapshots = network[:10, network.buses.sub_network = "0"]

        """

        if isinstance(key, tuple):
            time_i, key = key
        else:
            time_i = slice(None)

        override_components, override_component_attrs = self._retrieve_overridden_components()
        n = self.__class__(override_components=override_components, override_component_attrs=override_component_attrs)
        n.import_components_from_dataframe(
            pd.DataFrame(self.buses.ix[key]).assign(sub_network=""),
            "Bus"
        )
        buses_i = n.buses.index

        rest_components = self.all_components - self.standard_type_components - self.one_port_components - self.branch_components
        for c in rest_components - {"Bus", "SubNetwork"}:
            n.import_components_from_dataframe(pd.DataFrame(self.df(c)), c)

        for c in self.standard_type_components:
            df = self.df(c).drop(self.components[c]["standard_types"].index)
            n.import_components_from_dataframe(pd.DataFrame(df), c)

        for c in self.one_port_components:
            df = self.df(c).loc[lambda df: df.bus.isin(buses_i)]
            n.import_components_from_dataframe(pd.DataFrame(df), c)

        for c in self.branch_components:
            df = self.df(c).loc[lambda df: df.bus0.isin(buses_i) & df.bus1.isin(buses_i)]
            n.import_components_from_dataframe(pd.DataFrame(df), c)

        n.set_snapshots(self.snapshots[time_i])
        for c in self.all_components:
            i = n.df(c).index
            try:
                npnl = n.pnl(c)
                pnl = self.pnl(c)

                for k in pnl:
                    npnl[k] = pnl[k].ix[time_i,i.intersection(pnl[k].columns)]
            except AttributeError:
                pass

        # catch all remaining attributes of network
        for attr in ["name", "srid"]:
            setattr(n,attr,getattr(self, attr))

        n.snapshot_weightings = self.snapshot_weightings.ix[time_i]

        return n


    #beware, this turns bools like s_nom_extendable into objects because of
    #presence of links without s_nom_extendable
    def branches(self):
<<<<<<< HEAD
        return (pd.concat((self.df(c) for c in self.branch_components),
                         keys=self.branch_components, sort=True)
                .reindex(sorted(self.branch_components), level=0))
=======
        return pd.concat((self.df(c) for c in self.branch_components),
                         keys=self.branch_components, sort=False)
>>>>>>> 867c69e8

    def passive_branches(self):
        return pd.concat((self.df(c) for c in self.passive_branch_components),
                         keys=self.passive_branch_components, sort=False)

    def controllable_branches(self):
        return pd.concat((self.df(c) for c in self.controllable_branch_components),
                         keys=self.controllable_branch_components, sort=False)

    def determine_network_topology(self):
        """
        Build sub_networks from topology.
        """

        adjacency_matrix = self.adjacency_matrix(self.passive_branch_components)
        n_components, labels = csgraph.connected_components(adjacency_matrix, directed=False)

        # remove all old sub_networks
        for sub_network in self.sub_networks.index:
            obj = self.sub_networks.at[sub_network,"obj"]
            self.remove("SubNetwork", sub_network)
            del obj

        for i in np.arange(n_components):
            # index of first bus
            buses_i = (labels == i).nonzero()[0]
            carrier = self.buses.carrier.iat[buses_i[0]]

            if carrier not in ["AC","DC"] and len(buses_i) > 1:
                logger.warning("Warning, sub network {} is not electric but contains multiple buses\n"
                                "and branches. Passive flows are not allowed for non-electric networks!".format(i))

            if (self.buses.carrier.iloc[buses_i] != carrier).any():
                logger.warning("Warning, sub network {} contains buses with mixed carriers! Value counts:\n{}".format(i),
                                self.buses.carrier.iloc[buses_i].value_counts())

            self.add("SubNetwork", i, carrier=carrier)

        #add objects
        self.sub_networks["obj"] = [SubNetwork(self, name) for name in self.sub_networks.index]

        self.buses.loc[:, "sub_network"] = labels.astype(str)

        for c in self.iterate_components(self.passive_branch_components):
            c.df["sub_network"] = c.df.bus0.map(self.buses["sub_network"])

    def iterate_components(self, components=None, skip_empty=True):
        if components is None:
            components = self.all_components

        return (Component(name=c,
                          list_name=self.components[c]["list_name"],
                          attrs=self.components[c]["attrs"],
                          df=self.df(c),
                          pnl=self.pnl(c),
                          ind=None)
                for c in components
                if not (skip_empty and self.df(c).empty))


    def consistency_check(self):
        """
        Checks the network for consistency, including bus definitions and impedances.
        Prints warnings if anything is potentially inconsistent.

        Examples
        --------
        >>> network.consistency_check()

        """


        for c in self.iterate_components(self.one_port_components):
            missing = c.df.index[~c.df.bus.isin(self.buses.index)]
            if len(missing) > 0:
                logger.warning("The following %s have buses which are not defined:\n%s",
                               c.list_name, missing)

        for c in self.iterate_components(self.branch_components):
            for attr in ["bus0","bus1"]:
                missing = c.df.index[~c.df[attr].isin(self.buses.index)]
                if len(missing) > 0:
                    logger.warning("The following %s have %s which are not defined:\n%s",
                                   c.list_name, attr, missing)


        for c in self.iterate_components(self.passive_branch_components):
            for attr in ["x","r"]:
                bad = c.df.index[c.df[attr] == 0.]
                if len(bad) > 0:
                    logger.warning("The following %s have zero %s, which could break the linear load flow:\n%s",
                                   c.list_name, attr, bad)

            bad = c.df.index[(c.df["x"] == 0.) & (c.df["r"] == 0.)]
            if len(bad) > 0:
                logger.warning("The following %s have zero series impedance, which will break the load flow:\n%s",
                               c.list_name, bad)


        for c in self.iterate_components({"Transformer"}):
            bad = c.df.index[c.df["s_nom"] == 0.]
            if len(bad) > 0:
                logger.warning("The following %s have zero s_nom, which is used to define the impedance and will thus break the load flow:\n%s",
                               c.list_name, bad)


        for c in self.iterate_components(self.all_components):
            for attr in c.attrs.index[c.attrs.varying & c.attrs.static]:
                attr_df = c.pnl[attr]

                diff = attr_df.columns.difference(c.df.index)
                if len(diff) > 0:
                    logger.warning("The following %s have time series defined for attribute %s in network.%s_t, but are not defined in network.%s:\n%s",
                                   c.list_name, attr, c.list_name, c.list_name, diff)

                diff = self.snapshots.difference(attr_df.index)
                if len(diff) > 0:
                    logger.warning("In the time-dependent Dataframe for attribute %s of network.%s_t the following snapshots are missing:\n%s",
                                   attr, c.list_name, diff)

                diff = attr_df.index.difference(self.snapshots)
                if len(diff) > 0:
                    logger.warning("In the time-dependent Dataframe for attribute %s of network.%s_t the following snapshots are defined which are not in network.snapshots:\n%s",
                                   attr, c.list_name, diff)

        static_attrs = ['p_nom', 's_nom', 'e_nom']
        varying_attrs = ['p_max_pu', 'e_max_pu']
        for c in self.iterate_components(self.all_components - {'TransformerType'}):
            varying_attr = c.attrs.index[c.attrs.varying].intersection(varying_attrs)
            static_attr = c.attrs.index[c.attrs.static].intersection(static_attrs)

            if len(static_attr):
                diff = (getattr(self, c.list_name)[static_attr[0] + "_max"] -
                        getattr(self, c.list_name)[static_attr[0] + "_min"])
                if not diff[diff < 0].empty:
                    logger.warning("The following %s have smaller maximum than minimum expansion limit which can lead to infeasibilty:\n%s",
                                   c.list_name, diff[diff < 0].index)

            if len(varying_attr):
                max_pu = get_switchable_as_dense(self, c.name, varying_attr[0][0] + "_max_pu")
                min_pu = get_switchable_as_dense(self, c.name, varying_attr[0][0] + "_min_pu")

                # check for NaN values:
                if max_pu.isnull().values.any():
                    for col in max_pu.dropna(axis=1, how='any').columns:
                        logger.warning("The attribute %s of element %s of %s has NaN values for the following snapshots:\n%s",
                                       varying_attr[0][0] + "_max_pu", col, c.list_name, max_pu.index[max_pu[col].isnull()])
                if min_pu.isnull().values.any():
                    for col in min_pu.dropna(axis=1, how='any').columns:
                        logger.warning("The attribute %s of element %s of %s has NaN values for the following snapshots:\n%s",
                                       varying_attr[0][0] + "_min_pu", col, c.list_name, min_pu.index[min_pu[col].isnull()])

                diff = max_pu - min_pu
                diff = diff[diff < 0].dropna(axis=1, how='all')
                for col in diff.columns:
                    logger.warning("The element %s of %s has a smaller maximum than minimum operational limit which can lead to infeasibility for the following snapshots:\n%s",
                                   col, c.list_name, diff[col].dropna().index)

        #check all dtypes of component attributes

        for c in self.iterate_components():

            #first check static attributes

            dtypes_soll = c.attrs.loc[c.attrs["static"], "dtype"].drop("name")
            unmatched = (c.df.dtypes[dtypes_soll.index] != dtypes_soll)

            if unmatched.any():
                logger.warning("The following attributes of the dataframe %s have the wrong dtype:\n%s\n"
                               "They are:\n%s\n"
                               "but should be:\n%s",
                               c.list_name,
                               unmatched.index[unmatched],
                               c.df.dtypes[dtypes_soll.index[unmatched]],
                               dtypes_soll[unmatched])

            #now check varying attributes

            types_soll = c.attrs.loc[c.attrs["varying"], ["typ", "dtype"]]

            for attr, typ, dtype in types_soll.itertuples():
                if c.pnl[attr].empty:
                    continue

                unmatched = (c.pnl[attr].dtypes != dtype)

                if unmatched.any():
                    logger.warning("The following columns of time-varying attribute %s in %s_t have the wrong dtype:\n%s\n"
                                   "They are:\n%s\n"
                                   "but should be:\n%s",
                                   attr,c.list_name,
                                   unmatched.index[unmatched],
                                   c.pnl[attr].dtypes[unmatched],
                                   typ)

class SubNetwork(Common):
    """
    Connected network of electric buses (AC or DC) with passive flows
    or isolated non-electric buses.

    Generated by network.determine_network_topology().

    """

    list_name = "sub_networks"

    lpf = sub_network_lpf

    pf = sub_network_pf

    find_bus_controls = find_bus_controls

    find_slack_bus = find_slack_bus

    calculate_Y = calculate_Y

    calculate_PTDF = calculate_PTDF

    calculate_B_H = calculate_B_H

    calculate_BODF = calculate_BODF

    graph = graph

    incidence_matrix = incidence_matrix

    adjacency_matrix = adjacency_matrix

    def buses_i(self):
        return self.network.buses.index[self.network.buses.sub_network == self.name]

    def lines_i(self):
        return self.network.lines.index[self.network.lines.sub_network == self.name]

    def transformers_i(self):
        return self.network.transformers.index[self.network.transformers.sub_network == self.name]

    def branches_i(self):
        types = []
        names = []
        for c in self.iterate_components(self.network.passive_branch_components):
            types += len(c.ind) * [c.name]
            names += list(c.ind)
        return pd.MultiIndex.from_arrays([types, names], names=('type', 'name'))

    def branches(self):
        branches = self.network.passive_branches()
        return branches[branches.sub_network == self.name]

    def generators_i(self):
        sub_networks = self.network.generators.bus.map(self.network.buses.sub_network)
        return self.network.generators.index[sub_networks == self.name]

    def loads_i(self):
        sub_networks = self.network.loads.bus.map(self.network.buses.sub_network)
        return self.network.loads.index[sub_networks == self.name]

    def shunt_impedances_i(self):
        sub_networks = self.network.shunt_impedances.bus.map(self.network.buses.sub_network)
        return self.network.shunt_impedances.index[sub_networks == self.name]

    def storage_units_i(self):
        sub_networks = self.network.storage_units.bus.map(self.network.buses.sub_network)
        return self.network.storage_units.index[sub_networks == self.name]

    def stores_i(self):
        sub_networks = self.network.stores.bus.map(self.network.buses.sub_network)
        return self.network.stores.index[sub_networks == self.name]


    def buses(self):
        return self.network.buses.loc[self.buses_i()]

    def generators(self):
        return self.network.generators.loc[self.generators_i()]

    def loads(self):
        return self.network.loads.loc[self.loads_i()]

    def shunt_impedances(self):
        return self.network.shunt_impedances.loc[self.shunt_impedances_i()]

    def storage_units(self):
        return self.network.storage_units.loc[self.storage_units_i()]

    def iterate_components(self, components=None, skip_empty=True):
        for c in self.network.iterate_components(components=components, skip_empty=False):
            c = Component(*c[:-1], ind=getattr(self, c.list_name + '_i')())
            if not (skip_empty and len(c.ind) == 0):
                yield c<|MERGE_RESOLUTION|>--- conflicted
+++ resolved
@@ -745,14 +745,9 @@
     #beware, this turns bools like s_nom_extendable into objects because of
     #presence of links without s_nom_extendable
     def branches(self):
-<<<<<<< HEAD
         return (pd.concat((self.df(c) for c in self.branch_components),
                          keys=self.branch_components, sort=True)
                 .reindex(sorted(self.branch_components), level=0))
-=======
-        return pd.concat((self.df(c) for c in self.branch_components),
-                         keys=self.branch_components, sort=False)
->>>>>>> 867c69e8
 
     def passive_branches(self):
         return pd.concat((self.df(c) for c in self.passive_branch_components),
