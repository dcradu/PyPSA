

## Copyright 2015-2017 Tom Brown (FIAS), Jonas Hoersch (FIAS)

## This program is free software; you can redistribute it and/or
## modify it under the terms of the GNU General Public License as
## published by the Free Software Foundation; either version 3 of the
## License, or (at your option) any later version.

## This program is distributed in the hope that it will be useful,
## but WITHOUT ANY WARRANTY; without even the implied warranty of
## MERCHANTABILITY or FITNESS FOR A PARTICULAR PURPOSE.  See the
## GNU General Public License for more details.

## You should have received a copy of the GNU General Public License
## along with this program.  If not, see <http://www.gnu.org/licenses/>.

"""Functions for plotting networks.
"""


# make the code as Python 3 compatible as possible
from __future__ import division
from __future__ import absolute_import
from six import string_types

import pandas as pd
import numpy as np

import warnings
import logging
logger = logging.getLogger(__name__)


__author__ = "Tom Brown (FIAS), Jonas Hoersch (FIAS)"
__copyright__ = "Copyright 2015-2017 Tom Brown (FIAS), Jonas Hoersch (FIAS), GNU GPL 3"


plt_present = True
try:
    import matplotlib.pyplot as plt
    from matplotlib.patches import Wedge
    from matplotlib.collections import LineCollection, PatchCollection
except ImportError:
    plt_present = False

basemap_present = True
try:
    from mpl_toolkits.basemap import Basemap
except ImportError:
    basemap_present = False


cartopy_present = True
try:
    import cartopy
    import cartopy.crs as ccrs
    import cartopy.mpl.geoaxes
    import requests
except ImportError:
    cartopy_present = False

pltly_present = True
try:
    import plotly.offline as pltly
except ImportError:
    pltly_present = False


def plot(network, margin=0.05, ax=None, geomap=True, projection=None,
         bus_colors='b', line_colors='g', bus_sizes=10, line_widths=2,
         flow=None,
         title="", line_cmap=None, bus_cmap=None, boundaries=None,
         geometry=False, branch_components=['Line', 'Link'], jitter=None,
         basemap=None, basemap_parameters=None, color_geomap=None):
    """
    Plot the network buses and lines using matplotlib and Basemap.

    Parameters
    ----------
    margin : float
        Margin at the sides as proportion of distance between max/min x,y
    ax : matplotlib ax, defaults to plt.gca()
        Axis to which to plot the network
    geomap: bool/str, default True
        Switch to use Basemap or Cartopy (depends on what is installed).
        If string is passed, it will be used as a resolution argument.
        For Basemap users 'c' (crude), 'l' (low), 'i' (intermediate),
        'h' (high), 'f' (full) are valid resolutions options.
        For Cartopy users '10m', '50m', '110m' are valid resolutions options.
    projection: cartopy.crs.Projection, defaults to None
        Define the projection of your geomap, only valid if cartopy is
        installed. If None (default) is passed the projection for cartopy
        is set to cartopy.crs.PlateCarree
    bus_colors : dict/pandas.Series
        Colors for the buses, defaults to "b"
    bus_sizes : dict/pandas.Series
        Sizes of bus points, defaults to 10
    line_colors : dict/pandas.Series
        Colors for the lines, defaults to "g" for Lines and "cyan" for
        Links. Colors for branches other than Lines can be
        specified using a pandas Series with a MultiIndex.
    line_widths : dict/pandas.Series
        Widths of lines, defaults to 2. Widths for branches other
        than Lines can be specified using a pandas Series with a
        MultiIndex.
    title : string
        Graph title
    line_cmap : plt.cm.ColorMap/str|dict
        If line_colors are floats, this color map will assign the colors.
        Use a dict to specify colormaps for more than one branch type.
    bus_cmap : plt.cm.ColorMap/str
        If bus_colors are floats, this color map will assign the colors
    boundaries : list of four floats
        Boundaries of the plot in format [x1,x2,y1,y2]
    branch_components : list of str
        Branch components to be plotted, defaults to Line and Link.
    jitter : None|float
        Amount of random noise to add to bus positions to distinguish
        overlapping buses
    basemap_parameters : dict
        Specify a dict with additional constructor parameters for the
        Basemap. Will disable Cartopy.
        Use this feature to set a custom projection.
        (e.g. `{'projection': 'tmerc', 'lon_0':10.0, 'lat_0':50.0}`)
    color_geomap : dict or bool
        Specify colors to paint land and sea areas in.
        If True, it defaults to `{'ocean': 'lightblue', 'land': 'whitesmoke'}`.
        If no dictionary is provided, colors are white.

    Returns
    -------
    bus_collection, branch_collection1, ... : tuple of Collections
        Collections for buses and branches.
    """
    defaults_for_branches = {
        'Link': dict(color="cyan", width=2),
        'Line': dict(color="b", width=2),
        'Transformer': dict(color='green', width=2)
    }

    if not plt_present:
        logger.error("Matplotlib is not present, so plotting won't work.")
        return

    if basemap is not None:
        logger.warning("argument `basemap` is deprecated, "
                       "use `geomap` instead.")
        geomap = basemap

    if geomap:
        if not (cartopy_present or basemap_present):
            # Not suggesting Basemap since it is being deprecated
            logger.warning("Cartopy needs to be installed to use `geomap=True`.")
            geomap = False

        # Use cartopy by default, fall back on basemap
        use_basemap = False
        use_cartopy = cartopy_present
        if not use_cartopy:
            use_basemap = basemap_present

        # If the user specifies basemap parameters, they prefer
        # basemap over cartopy.
        # (This means that you can force the use of basemap by
        # setting `basemap_parameters={}`)
        if basemap_present:
            if basemap_parameters is not None:
                logger.warning("Basemap is being deprecated, consider "
                               "switching to Cartopy.")
                use_basemap = True
                use_cartopy = False

    if use_cartopy and geomap:
        if projection is None:
            projection = get_projection_from_crs(network.srid)

        if ax is None:
            ax = plt.gca(projection=projection)
        else:
            assert isinstance(ax, cartopy.mpl.geoaxes.GeoAxesSubplot), (
                    'The passed axis is not a GeoAxesSubplot. You can '
                    'create one with: \nimport cartopy.crs as ccrs \n'
                    'fig, ax = plt.subplots('
                    'subplot_kw={"projection":ccrs.PlateCarree()})')
    elif ax is None:
        ax = plt.gca()

    x, y = network.buses["x"],  network.buses["y"]

    axis_transform = ax.transData

    if geomap:
        if use_cartopy:
            axis_transform = draw_map_cartopy(network, x, y, ax,
                    boundaries, margin, geomap, color_geomap)
            new_coords = pd.DataFrame(
                    ax.projection.transform_points(axis_transform,
                                                   x.values, y.values),
                       index=network.buses.index, columns=['x', 'y', 'z'])
            x, y = new_coords['x'], new_coords['y']
        elif use_basemap:
            basemap_transform = draw_map_basemap(network, x, y, ax,
                    boundaries, margin, geomap, basemap_parameters, color_geomap)

            # A non-standard projection might be used; the easiest way to
            # support this is to tranform the bus coordinates.
            x, y = basemap_transform(x.values, y.values)
            x = pd.Series(x, network.buses.index)
            y = pd.Series(y, network.buses.index)

    if jitter is not None:
        x = x + np.random.uniform(low=-jitter, high=jitter, size=len(x))
        y = y + np.random.uniform(low=-jitter, high=jitter, size=len(y))

    if isinstance(bus_sizes, pd.Series) and isinstance(bus_sizes.index, pd.MultiIndex):
        # We are drawing pies to show all the different shares
        assert len(bus_sizes.index.levels[0].difference(network.buses.index)) == 0, \
            "The first MultiIndex level of bus_sizes must contain buses"
        assert (isinstance(bus_colors, dict) and
                set(bus_colors).issuperset(bus_sizes.index.levels[1])), \
            "bus_colors must be a dictionary defining a color for each element " \
            "in the second MultiIndex level of bus_sizes"

        bus_sizes = bus_sizes.sort_index(level=0, sort_remaining=False)\
#                        * projected_area_factor(ax, network.srid)**2

        patches = []
        for b_i in bus_sizes.index.levels[0]:
            s = bus_sizes.loc[b_i]
            radius = s.sum()**0.5
            if radius == 0.0:
                ratios = s
            else:
                ratios = s/s.sum()

            start = 0.25
            for i, ratio in ratios.iteritems():
                patches.append(Wedge((x.at[b_i], y.at[b_i]), radius,
                                     360*start, 360*(start+ratio),
                                     facecolor=bus_colors[i]))
                start += ratio
<<<<<<< HEAD
        bus_collection = PatchCollection(patches, match_original=True,
                                         transform=axis_transform)
=======
        bus_collection = PatchCollection(patches, match_original=True)
>>>>>>> 2e20211c
        ax.add_collection(bus_collection)
    else:
        c = pd.Series(bus_colors, index=network.buses.index)
        s = pd.Series(bus_sizes, index=network.buses.index, dtype="float").fillna(10)
<<<<<<< HEAD
        bus_collection = ax.scatter(x, y, c=c, s=s, cmap=bus_cmap, edgecolor='face',
                                    transform=axis_transform)


    branches_i = network.branches().index
=======
        bus_collection = ax.scatter(x, y, c=c, s=s, cmap=bus_cmap, edgecolor='face')
>>>>>>> 2e20211c

    def as_branch_series(ser):
        if isinstance(ser, dict) :
            ser = pd.Series(ser)
        if not isinstance(ser, pd.Series):
            ser = pd.Series(ser, branches_i)
        if isinstance(ser.index, pd.MultiIndex):
            return ser
        if ser.index.isin(branches_i.unique(0)).all():
            branch_ser = pd.Series(np.nan, branches_i)
            for k in ser.index:
                branch_ser[k] = ser[k]
            return branch_ser
        else:
            return pd.concat([ser], keys=['Line']).dropna()


    line_colors = as_branch_series(line_colors).loc[branch_components]
    line_widths = as_branch_series(line_widths).loc[branch_components]
    if not isinstance(line_cmap, dict):
        line_cmap = {'Line': line_cmap}

    branch_collections = []

    if flow is not None:
        flow = get_flow_data_from_arg(flow, network, branch_components)
        arrow_scale = (len(network.branches()) + 100) / line_widths
        flow = flow.div(arrow_scale)
        line_widths = (5 * flow.abs()).pipe(np.sqrt)#.clip(lower=branch_widths)
        arrows = directed_flow(network, flow, x=x, y=y, ax=ax,
                               branch_colors=line_colors,
                               branch_comps=branch_components,
                               transform=axis_transform)
        branch_collections.append(arrows)

    for c in network.iterate_components(branch_components):
        l_defaults = defaults_for_branches[c.name]
        l_widths = line_widths.get(c.name, l_defaults['width'])
        l_nums = None
        l_colors = line_colors.get(c.name, l_defaults['color'])

        if isinstance(l_colors, pd.Series):
            if issubclass(l_colors.dtype.type, np.number):
                l_nums = l_colors
                l_colors = None
            else:
                l_colors.fillna(l_defaults['color'], inplace=True)

        if not geometry:
            segments = (np.asarray(((c.df.bus0.map(x),
                                     c.df.bus0.map(y)),
                                    (c.df.bus1.map(x),
                                     c.df.bus1.map(y))))
                        .transpose(2, 0, 1))
        else:
            from shapely.wkt import loads
            from shapely.geometry import LineString
            linestrings = c.df.geometry.map(loads)
            assert all(isinstance(ls, LineString) for ls in linestrings), (
                "The WKT-encoded geometry in the 'geometry' column must be "
                "composed of LineStrings")
            segments = np.asarray(list(linestrings.map(np.asarray)))

        l_collection = LineCollection(segments,
                                      linewidths=l_widths,
                                      antialiaseds=(1,),
                                      colors=l_colors,
                                      transOffset=ax.transData)

        if l_nums is not None:
            l_collection.set_array(np.asarray(l_nums))
            l_collection.set_cmap(line_cmap.get(c.name, None))
            l_collection.autoscale()

        ax.add_collection(l_collection)
        l_collection.set_zorder(3)

        branch_collections.append(l_collection)

    bus_collection.set_zorder(4)

    ax.update_datalim(compute_bbox_with_margins(margin, x, y))
    ax.autoscale_view()

    if geomap:
        if use_cartopy:
            ax.outline_patch.set_visible(False)
        ax.axis('off')

    ax.set_title(title)

    return (bus_collection,) + tuple(branch_collections)


def get_projection_from_crs(crs):
    if crs == 4326:
        # if data is in latlon system, return default map with latlon system
        return ccrs.PlateCarree()
    try:
        return ccrs.epsg(crs)
    except requests.RequestException:
        logger.warning("A connection to http://epsg.io/ is required for a"
                       " projected coordinate reference system. "
                       "Falling back to latlong.")
    except ValueError:
        logger.warning(f"'{crs}' does not define a projected coordinate system. "
                       "Falling back to latlong.")
        return ccrs.PlateCarree()


def compute_bbox_with_margins(margin, x, y):
    'Helper function to compute bounding box for the plot'
    # set margins
    pos = np.asarray((x, y))
    minxy, maxxy = pos.min(axis=1), pos.max(axis=1)
    xy1 = minxy - margin*(maxxy - minxy)
    xy2 = maxxy + margin*(maxxy - minxy)
    return tuple(xy1), tuple(xy2)


def projected_area_factor(ax, original_crs):
    """
    Helper function to get the area scale of the current projection in
    reference to the default projection.
    """
    if not hasattr(ax, 'projection'):
        return 1
    if isinstance(ax.projection, ccrs.PlateCarree):
        return 1
    x1, x2, y1, y2 = ax.get_extent()
    pbounds = \
        get_projection_from_crs(original_crs).transform_points(ax.projection,
                    np.array([x1, x2]), np.array([y1, y2]))

    return np.sqrt(abs((x2 - x1) * (y2 - y1))
                   /abs((pbounds[0] - pbounds[1])[:2].prod()))



def draw_map_basemap(network, x, y, ax, boundaries=None, margin=0.05,
                     geomap=True, basemap_parameters=None, color_geomap=None):

    if boundaries is None:
        (x1, y1), (x2, y2) = compute_bbox_with_margins(margin, x, y)
    else:
        x1, x2, y1, y2 = boundaries

    if basemap_parameters is None:
        basemap_parameters = {}

    resolution = 'l' if isinstance(geomap, bool) else geomap
    gmap = Basemap(resolution=resolution,
                    llcrnrlat=y1, urcrnrlat=y2, llcrnrlon=x1,
                    urcrnrlon=x2, ax=ax, **basemap_parameters)
    gmap.drawcountries(linewidth=0.3, zorder=2)
    gmap.drawcoastlines(linewidth=0.4, zorder=2)

    if color_geomap is None:
        color_geomap = {'ocean': 'w', 'land': 'w'}
    elif color_geomap and not isinstance(color_geomap, dict):
        color_geomap = {'ocean': 'lightblue', 'land': 'whitesmoke'}

    gmap.drawlsmask(land_color=color_geomap['land'],
                    ocean_color=color_geomap['ocean'],
                    grid=1.25, ax=ax, zorder=1)

    # no transformation -> use the default
    basemap_projection = gmap

    # disable gmap transformation due to arbitrary conversion
    # x, y = gmap(x.values, y.values)

    return basemap_projection

def draw_map_cartopy(network, x, y, ax, boundaries=None, margin=0.05,
                     geomap=True, color_geomap=None):

    if boundaries is None:
        (x1, y1), (x2, y2) = compute_bbox_with_margins(margin, x, y)
    else:
        x1, x2, y1, y2 = boundaries

    resolution = '50m' if isinstance(geomap, bool) else geomap
    assert resolution in ['10m', '50m', '110m'], (
            "Resolution has to be one of '10m', '50m', '110m'")
    axis_transformation = get_projection_from_crs(network.srid)
    ax.set_extent([x1, x2, y1, y2], crs=axis_transformation)

    if color_geomap is None:
        color_geomap = {'ocean': 'w', 'land': 'w'}
    elif color_geomap and not isinstance(color_geomap, dict):
        color_geomap = {'ocean': 'lightblue', 'land': 'whitesmoke'}

    ax.add_feature(cartopy.feature.LAND.with_scale(resolution),
                    facecolor=color_geomap['land'])
    ax.add_feature(cartopy.feature.OCEAN.with_scale(resolution),
                    facecolor=color_geomap['ocean'])

    ax.coastlines(linewidth=0.4, zorder=2, resolution=resolution)
    border = cartopy.feature.BORDERS.with_scale(resolution)
    ax.add_feature(border, linewidth=0.3)

    return axis_transformation

def get_generation_data_from_arg(generation, n):
    if generation is None:
        return 1
    if isinstance(generation, pd.Series):
        return generation
    if generation in n.snapshots:
        return (n.generators
                     .assign(sizes = n.generators_t.p.loc[generation])
                     .groupby(['bus' , 'carrier'])['sizes'].sum()
                     [lambda ds: ds>0]  / 1e3)
    if isinstance(generation, str) or callable(generation):
        return (n.generators
                     .assign(sizes = n.generators_t.p.agg(generation))
                     .groupby(['bus' , 'carrier'])['sizes'].sum()
                     [lambda ds: ds>0] / 1e3)

def get_flow_data_from_arg(flow, n, branch_components):
    if isinstance(flow, pd.Series):
        return flow
    if flow in n.snapshots:
        return (pd.concat([n.pnl(c).p0.loc[flow]
                for c in branch_components],
                keys=branch_components, sort=True))
    elif isinstance(flow, str) or callable(flow):
        return (pd.concat([n.pnl(c).p0 for c in branch_components],
                axis=1, keys=branch_components, sort=True)
                .agg(flow, axis=0))

def directed_flow(n, flow, x=None, y=None, ax=None,
                  branch_colors='darkgreen', branch_comps=['Line', 'Link'],
                  transform=None):
    """
    Helper function to generate arrows from flow data.
    """
#    this funtion is used for diplaying arrows representing the network flow
    from matplotlib.patches import FancyArrow
    if ax is None:
        ax = plt.gca()
    x = n.buses.x if x is None else x
    y = n.buses.y if y is None else y
#    set the scale of the arrowsizes
    fdata = pd.concat([pd.DataFrame(
                      {'x1': n.df(l).bus0.map(x),
                       'y1': n.df(l).bus0.map(y),
                       'x2': n.df(l).bus1.map(x),
                       'y2': n.df(l).bus1.map(y)})
                      for l in branch_comps], keys=branch_comps)
    fdata['arrowsize'] = (flow.abs().pipe(np.sqrt)
                          .clip(lower=1e-8))
#    import pdb; pdb.set_trace()
    fdata['direction'] = np.sign(flow)
    fdata['linelength'] = (np.sqrt((fdata.x1 - fdata.x2)**2. +
                           (fdata.y1 - fdata.y2)**2))
    fdata['arrowtolarge'] = (1.5 * fdata.arrowsize >
                             fdata.loc[:, 'linelength'])

    # swap coords for negativ directions
    fdata.loc[fdata.direction == -1., ['x1', 'x2', 'y1', 'y2']] = \
        fdata.loc[fdata.direction == -1., ['x2', 'x1', 'y2', 'y1']].values

    if ((fdata.linelength > 0.) & (~fdata.arrowtolarge)).any():
        fdata['arrows'] = (
                fdata[(fdata.linelength > 0.) & (~fdata.arrowtolarge)]
                .apply(lambda ds:
                       FancyArrow(ds.x1, ds.y1,
                                  0.6*(ds.x2 - ds.x1) - ds.arrowsize
                                  * 0.75 * (ds.x2 - ds.x1) / ds.linelength,
                                  0.6 * (ds.y2 - ds.y1) - ds.arrowsize
                                  * 0.75 * (ds.y2 - ds.y1)/ds.linelength,
                                  head_width=ds.arrowsize), axis=1))
    fdata.loc[(fdata.linelength > 0.) & (fdata.arrowtolarge), 'arrows'] = \
        (fdata[(fdata.linelength > 0.) & (fdata.arrowtolarge)]
         .apply(lambda ds:
                FancyArrow(ds.x1, ds.y1,
                           0.001*(ds.x2 - ds.x1),
                           0.001*(ds.y2 - ds.y1),
                           head_width=ds.arrowsize), axis=1))
    fdata = fdata.assign(color=branch_colors)
    arrowcol = PatchCollection(fdata[fdata.arrows.notnull()].arrows,
                               color=fdata.color,
                               edgecolors='k',
                               linewidths=0.,
                               zorder=3, alpha=1,
                               transform=transform)
    ax.add_collection(arrowcol)
    return arrowcol


#This function was borne out of a breakout group at the October 2017
#Munich Open Energy Modelling Initiative Workshop to hack together a
#working example of plotly for networks, see:
#https://forum.openmod-initiative.org/t/breakout-group-on-visualising-networks-with-plotly/384/7

#We thank Bryn Pickering for holding the tutorial on plotly which
#inspired the breakout group and for contributing ideas to the iplot
#function below.

def iplot(network, fig=None, bus_colors='blue',
          bus_colorscale=None, bus_colorbar=None, bus_sizes=10, bus_text=None,
          line_colors='green', line_widths=2, line_text=None, title="",
          branch_components=['Line', 'Link'], iplot=True, jitter=None):
    """
    Plot the network buses and lines interactively using plotly.

    Parameters
    ----------
    fig : dict, default None
        If not None, figure is built upon this fig.
    bus_colors : dict/pandas.Series
        Colors for the buses, defaults to "b"
    bus_colorscale : string
        Name of colorscale if bus_colors are floats, e.g. 'Jet', 'Viridis'
    bus_colorbar : dict
        Plotly colorbar, e.g. {'title' : 'my colorbar'}
    bus_sizes : dict/pandas.Series
        Sizes of bus points, defaults to 10
    bus_text : dict/pandas.Series
        Text for each bus, defaults to bus names
    line_colors : dict/pandas.Series
        Colors for the lines, defaults to "g" for Lines and "cyan" for
        Links. Colors for branches other than Lines can be
        specified using a pandas Series with a MultiIndex.
    line_widths : dict/pandas.Series
        Widths of lines, defaults to 2. Widths for branches other
        than Lines can be specified using a pandas Series with a
        MultiIndex.
    line_text : dict/pandas.Series
        Text for lines, defaults to line names. Text for branches other
        than Lines can be specified using a pandas Series with a
        MultiIndex.
    title : string
        Graph title
    branch_components : list of str
        Branch components to be plotted, defaults to Line and Link.
    iplot : bool, default True
        Automatically do an interactive plot of the figure.
    jitter : None|float
        Amount of random noise to add to bus positions to distinguish
        overlapping buses

    Returns
    -------
    fig: dictionary for plotly figure
    """

    defaults_for_branches = {
        'Link': dict(color="cyan", width=2),
        'Line': dict(color="blue", width=2),
        'Transformer': dict(color='green', width=2)
    }

    if fig is None:
        fig = dict(data=[],layout={})

    if bus_text is None:
        bus_text = 'Bus ' + network.buses.index

    x = network.buses.x
    y = network.buses.y

    if jitter is not None:
        x = x + np.random.uniform(low=-jitter, high=jitter, size=len(x))
        y = y + np.random.uniform(low=-jitter, high=jitter, size=len(y))

    bus_trace = dict(x=x, y=y,
                     text=bus_text,
                     type="scatter",
                     mode="markers",
                     hoverinfo="text",
                     marker=dict(color=bus_colors,
                                 size=bus_sizes),
                     )

    if bus_colorscale is not None:
        bus_trace['marker']['colorscale'] = bus_colorscale

    if bus_colorbar is not None:
        bus_trace['marker']['colorbar'] = bus_colorbar


    def as_branch_series(ser):
        if isinstance(ser, dict) and set(ser).issubset(branch_components):
            return pd.Series(ser)
        elif isinstance(ser, pd.Series):
            if isinstance(ser.index, pd.MultiIndex):
                return ser
            index = ser.index
            ser = ser.values
        else:
            index = network.lines.index
        return pd.Series(ser,
                         index=pd.MultiIndex(levels=(["Line"], index),
                                             labels=(np.zeros(len(index)),
                                                     np.arange(len(index)))))

    line_colors = as_branch_series(line_colors)
    line_widths = as_branch_series(line_widths)

    if line_text is not None:
        line_text = as_branch_series(line_text)

    shapes = []

    shape_traces = []

    for c in network.iterate_components(branch_components):
        l_defaults = defaults_for_branches[c.name]
        l_widths = line_widths.get(c.name, l_defaults['width'])
        l_colors = line_colors.get(c.name, l_defaults['color'])
        l_nums = None

        if line_text is None:
            l_text = c.name + ' ' + c.df.index
        else:
            l_text = line_text.get(c.name)

        if isinstance(l_colors, pd.Series):
            if issubclass(l_colors.dtype.type, np.number):
                l_nums = l_colors
                l_colors = None
            else:
                l_colors.fillna(l_defaults['color'], inplace=True)

        x0 = c.df.bus0.map(x)
        x1 = c.df.bus1.map(x)

        y0 = c.df.bus0.map(y)
        y1 = c.df.bus1.map(y)

        for line in c.df.index:
            color = l_colors if isinstance(l_colors, string_types) else l_colors[line]
            width = l_widths if isinstance(l_widths, (int, float)) else l_widths[line]

            shapes.append(dict(type='line',
                               x0=x0[line],
                               y0=y0[line],
                               x1=x1[line],
                               y1=y1[line],
                               opacity=0.7,
                               line=dict(color=color, width=width)))

        shape_traces.append(dict(x=0.5*(x0+x1),
                                 y=0.5*(y0+y1),
                                 text=l_text,
                                 type="scatter",
                                 mode="markers",
                                 hoverinfo="text",
                                 marker=dict(opacity=0.)))

    fig['data'].extend([bus_trace]+shape_traces)

    fig['layout'].update(dict(shapes=shapes,
                              title=title,
                              hovermode='closest',
                              showlegend=False))
                              #xaxis=dict(range=[6,14]),
                              #yaxis=dict(range=[47,55])


    if iplot:
        if not pltly_present:
            logger.warning("Plotly is not present, so interactive plotting won't work.")
        else:
            pltly.iplot(fig)

    return fig<|MERGE_RESOLUTION|>--- conflicted
+++ resolved
@@ -240,25 +240,15 @@
                                      360*start, 360*(start+ratio),
                                      facecolor=bus_colors[i]))
                 start += ratio
-<<<<<<< HEAD
-        bus_collection = PatchCollection(patches, match_original=True,
-                                         transform=axis_transform)
-=======
         bus_collection = PatchCollection(patches, match_original=True)
->>>>>>> 2e20211c
         ax.add_collection(bus_collection)
     else:
         c = pd.Series(bus_colors, index=network.buses.index)
         s = pd.Series(bus_sizes, index=network.buses.index, dtype="float").fillna(10)
-<<<<<<< HEAD
-        bus_collection = ax.scatter(x, y, c=c, s=s, cmap=bus_cmap, edgecolor='face',
-                                    transform=axis_transform)
+        bus_collection = ax.scatter(x, y, c=c, s=s, cmap=bus_cmap, edgecolor='face')
 
 
     branches_i = network.branches().index
-=======
-        bus_collection = ax.scatter(x, y, c=c, s=s, cmap=bus_cmap, edgecolor='face')
->>>>>>> 2e20211c
 
     def as_branch_series(ser):
         if isinstance(ser, dict) :
